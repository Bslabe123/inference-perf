--- conflicted
+++ resolved
@@ -50,18 +50,12 @@
     def get_supported_apis(self) -> List[APIType]:
         return [APIType.Completion, APIType.Chat]
 
-<<<<<<< HEAD
-        filters = [f"model_name='{self.model_name}'", *self.additional_filters]
-        self.prometheus_metric_metadata = PrometheusMetricMetadata(
-            avg_queue_length=ModelServerPrometheusMetric("vllm:num_requests_waiting", "median", "gauge", filters),
-            median_queue_length=ModelServerPrometheusMetric("vllm:num_requests_waiting", "mean", "gauge", filters),
-=======
     def get_prometheus_metric_metadata(self) -> PrometheusMetricMetadata:
         return PrometheusMetricMetadata(
             avg_queue_length=ModelServerPrometheusMetric(
                 "vllm:num_requests_waiting", "mean", "gauge", self.additional_metric_filters
             ),
->>>>>>> 8741b33f
+            median_queue_length=ModelServerPrometheusMetric("vllm:num_requests_waiting", "mean", "gauge", filters),
             avg_time_to_first_token=ModelServerPrometheusMetric(
                 "vllm:time_to_first_token_seconds",
                 "mean",
