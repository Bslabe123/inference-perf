--- conflicted
+++ resolved
@@ -44,11 +44,8 @@
         self.tokenizer = tokenizer
         self.metrics_collector = metrics_collector
         self.max_tcp_connections = max_tcp_connections
-<<<<<<< HEAD
         self.additional_filters = additional_filters
-=======
         self.api_key = api_key
->>>>>>> 731ef2e4
 
         filters = [f"model_name='{self.model_name}'", *self.additional_filters]
         self.prometheus_metric_metadata: PrometheusMetricMetadata = {
