--- conflicted
+++ resolved
@@ -15,13 +15,8 @@
 from typing import List
 from inference_perf.datagen.base import IODistribution
 from inference_perf.loadgen import LoadGenerator
-<<<<<<< HEAD
-from inference_perf.config import DataGenType
-from inference_perf.datagen import PromptGenerator, MockDataGenerator, HFShareGPTDataGenerator
-=======
 from inference_perf.config import DataGenType, MetricsClientType
-from inference_perf.datagen import DataGenerator, MockDataGenerator, HFShareGPTDataGenerator, SyntheticDataGenerator
->>>>>>> 618320a6
+from inference_perf.datagen import PromptGenerator, MockDataGenerator, HFShareGPTDataGenerator, SyntheticDataGenerator
 from inference_perf.client import ModelServerClient, vLLMModelServerClient
 from inference_perf.client.storage import StorageClient, GoogleCloudStorageClient
 from inference_perf.reportgen import ReportGenerator, ReportFile
@@ -68,9 +63,6 @@
 
     # Define Model Server Client
     if config.vllm:
-<<<<<<< HEAD
-        vllm_client = vLLMModelServerClient(config=config.vllm, prometheus_client_config=config.metrics_client.prometheus)
-=======
         # The type error for vLLMModelServerClient's tokenizer argument indicates it expects CustomTokenizer, not Optional.
         if tokenizer is None:
             raise Exception(
@@ -78,28 +70,22 @@
                 "Please ensure a valid tokenizer is configured in the 'tokenizer' section of your config file."
             )
         model_server_client = vLLMModelServerClient(
-            uri=config.vllm.url, model_name=config.vllm.model_name, tokenizer=tokenizer, api_type=config.vllm.api
+            config=config.vllm, prometheus_client_config=config.metrics_client.prometheus, tokenizer=tokenizer, api_type=config.vllm.api
         )
->>>>>>> 618320a6
     else:
         raise Exception("No model server config provided")
 
     # Define DataGenerator
     if config.data:
-<<<<<<< HEAD
         datagen: PromptGenerator
-=======
-        datagen: DataGenerator
 
         # Common checks for generators that require a tokenizer
-        if config.data.type in [DataGenType.ShareGPT, DataGenType.Synthetic]:
+        if config.data.type in [PromptGenerator.ShareGPT, PromptGenerator.Synthetic]:
             if tokenizer is None:
                 raise Exception(
                     f"{config.data.type.value} data generator requires a configured tokenizer. "
                     "Please ensure a valid tokenizer is configured in the 'tokenizer' section of your config file."
                 )
-
->>>>>>> 618320a6
         if config.data.type == DataGenType.ShareGPT:
             datagen = HFShareGPTDataGenerator(config.vllm.api, None, tokenizer)
 
