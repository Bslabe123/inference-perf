# Copyright 2025 The Kubernetes Authors.
#
# Licensed under the Apache License, Version 2.0 (the "License");
# you may not use this file except in compliance with the License.
# You may obtain a copy of the License at
#
# http://www.apache.org/licenses/LICENSE-2.0
#
# Unless required by applicable law or agreed to in writing, software
# distributed under the License is distributed on an "AS IS" BASIS,
# WITHOUT WARRANTIES OR CONDITIONS OF ANY KIND, either express or implied.
# See the License for the specific language governing permissions and
# limitations under the License.
from typing import List, Optional
from inference_perf.datagen.base import IODistribution
from inference_perf.loadgen import LoadGenerator
from inference_perf.config import (
    DataGenType,
    MetricsClientType,
<<<<<<< HEAD
    RequestLifecycleMetricsReportConfig,
)
from inference_perf.datagen import DataGenerator, MockDataGenerator, HFShareGPTDataGenerator, SyntheticDataGenerator
=======
    ModelServerType,
    RequestLifecycleMetricsReportConfig,
    read_config,
)
from inference_perf.datagen import (
    DataGenerator,
    MockDataGenerator,
    HFShareGPTDataGenerator,
    SyntheticDataGenerator,
    RandomDataGenerator,
)
>>>>>>> 10b5f747
from inference_perf.client.modelserver import ModelServerClient, vLLMModelServerClient
from inference_perf.client.metricsclient import MetricsClient, PerfRuntimeParameters, PrometheusMetricsClient
from inference_perf.client.filestorage import StorageClient, GoogleCloudStorageClient
from inference_perf.reportgen import ReportGenerator
<<<<<<< HEAD
from inference_perf.config import read_config
=======
from inference_perf.utils import CustomTokenizer, ReportFile
>>>>>>> 10b5f747
import asyncio
import time


class InferencePerfRunner:
    def __init__(
        self,
        client: ModelServerClient,
        loadgen: LoadGenerator,
        reportgen: ReportGenerator,
        storage_clients: List[StorageClient],
    ) -> None:
        self.client = client
        self.loadgen = loadgen
        self.reportgen = reportgen
        self.storage_clients = storage_clients

    def run(self) -> None:
        asyncio.run(self.loadgen.run(self.client))

    def generate_reports(
        self, report_config: RequestLifecycleMetricsReportConfig, runtime_parameters: PerfRuntimeParameters
    ) -> List[ReportFile]:
        return asyncio.run(self.reportgen.generate_reports(report_config=report_config, runtime_parameters=runtime_parameters))

    def save_reports(self, reports: List[ReportFile]) -> None:
        for storage_client in self.storage_clients:
            storage_client.save_report(reports)


def main_cli() -> None:
    config = read_config()

<<<<<<< HEAD
    # Define Model Server Client
    model_server_client: ModelServerClient
    if config.server.vllm is not None:
        model_server_client = vLLMModelServerClient(config=config.server.vllm)
=======
    # Define Metrics Client
    metrics_client: Optional[MetricsClient] = None
    if config.metrics:
        if config.metrics.type == MetricsClientType.PROMETHEUS and config.metrics.prometheus:
            metrics_client = PrometheusMetricsClient(config=config.metrics.prometheus)

    # Define Storage Clients
    storage_clients: List[StorageClient] = []
    if config.storage:
        if config.storage.google_cloud_storage:
            storage_clients.append(GoogleCloudStorageClient(config=config.storage.google_cloud_storage))

    # Define Report Generator
    reportgen = ReportGenerator(metrics_client)

    # Create tokenizer based on tokenizer config
    tokenizer: Optional[CustomTokenizer] = None
    if config.tokenizer and config.tokenizer.pretrained_model_name_or_path:
        try:
            tokenizer = CustomTokenizer(config.tokenizer)
        except Exception as e:
            raise Exception("Tokenizer initialization failed") from e

    # Define Model Server Client
    model_server_client: ModelServerClient
    if config.server:
        if config.server.type == ModelServerType.VLLM:
            # The type error for vLLMModelServerClient's tokenizer argument indicates it expects CustomTokenizer, not Optional.
            if tokenizer is None:
                raise Exception(
                    "vLLM client is configured, but it requires a custom tokenizer which was not provided or initialized successfully. "
                    "Please ensure a valid tokenizer is configured in the 'tokenizer' section of your config file."
                )
            model_server_client = vLLMModelServerClient(
                reportgen.get_metrics_collector(),
                api_type=config.api,
                uri=config.server.base_url,
                model_name=config.server.model_name,
                tokenizer=tokenizer,
                ignore_eos=config.server.ignore_eos,
            )
>>>>>>> 10b5f747
    else:
        raise Exception("model server client config missing")

    # Define DataGenerator
    datagen: DataGenerator
    if config.data:
<<<<<<< HEAD
        # Common checks for generators that require a tokenizer
        if config.data.type in [DataGenType.ShareGPT, DataGenType.Synthetic]:
            if model_server_client.get_tokenizer() is None:
=======
        # Common checks for generators that require a tokenizer / distribution
        if config.data.type in [DataGenType.ShareGPT, DataGenType.Synthetic, DataGenType.Random]:
            if tokenizer is None:
>>>>>>> 10b5f747
                raise Exception(
                    f"{config.data.type.value} data generator requires a configured tokenizer. "
                    "Please ensure a valid tokenizer is configured in the 'tokenizer' section of your config file."
                )
        if config.data.type in [DataGenType.Synthetic, DataGenType.Random]:
            if config.data.input_distribution is None:
                raise Exception(f"{config.data.type.value} data generator requires 'input_distribution' to be configured")
            if config.data.output_distribution is None:
                raise Exception(f"{config.data.type.value} data generator requires 'output_distribution' to be configured")

        if config.data.type == DataGenType.ShareGPT:
<<<<<<< HEAD
            datagen = HFShareGPTDataGenerator(config.server.vllm.api, None, model_server_client.get_tokenizer())

        elif config.data.type == DataGenType.Synthetic:
            if config.data.input_distribution is None:
                raise Exception("SyntheticDataGenerator requires 'input_distribution' to be configured")

            io_distribution = IODistribution(input=config.data.input_distribution)
            datagen = SyntheticDataGenerator(
                config.server.vllm.api, io_distribution=io_distribution, tokenizer=model_server_client.get_tokenizer()
            )
=======
            datagen = HFShareGPTDataGenerator(config.api, None, tokenizer)
        elif config.data.type == DataGenType.Synthetic:
            io_distribution = IODistribution(input=config.data.input_distribution, output=config.data.output_distribution)  # type: ignore
            datagen = SyntheticDataGenerator(config.api, ioDistribution=io_distribution, tokenizer=tokenizer)
        elif config.data.type == DataGenType.Random:
            io_distribution = IODistribution(input=config.data.input_distribution, output=config.data.output_distribution)  # type: ignore
            datagen = RandomDataGenerator(config.api, ioDistribution=io_distribution, tokenizer=tokenizer)
>>>>>>> 10b5f747
        else:
            datagen = MockDataGenerator(config.server.vllm.api)
    else:
        raise Exception("data config missing")

    # Define LoadGenerator
    loadgen = LoadGenerator(datagen, config.load)

    # Setup Perf Test Runner
    perfrunner = InferencePerfRunner(model_server_client, loadgen, reportgen, storage_clients)

    start_time = time.time()

    # Run Perf Test
    perfrunner.run()

    end_time = time.time()
    duration = end_time - start_time  # Calculate the duration of the test

    # Generate Reports after the tests
    reports = perfrunner.generate_reports(
        report_config=config.report.request_lifecycle,
        runtime_parameters=PerfRuntimeParameters(start_time, duration, model_server_client),
    )

    # Save Reports
    perfrunner.save_reports(reports=reports)


if __name__ == "__main__":
    main_cli()<|MERGE_RESOLUTION|>--- conflicted
+++ resolved
@@ -17,11 +17,6 @@
 from inference_perf.config import (
     DataGenType,
     MetricsClientType,
-<<<<<<< HEAD
-    RequestLifecycleMetricsReportConfig,
-)
-from inference_perf.datagen import DataGenerator, MockDataGenerator, HFShareGPTDataGenerator, SyntheticDataGenerator
-=======
     ModelServerType,
     RequestLifecycleMetricsReportConfig,
     read_config,
@@ -33,16 +28,11 @@
     SyntheticDataGenerator,
     RandomDataGenerator,
 )
->>>>>>> 10b5f747
 from inference_perf.client.modelserver import ModelServerClient, vLLMModelServerClient
 from inference_perf.client.metricsclient import MetricsClient, PerfRuntimeParameters, PrometheusMetricsClient
 from inference_perf.client.filestorage import StorageClient, GoogleCloudStorageClient
 from inference_perf.reportgen import ReportGenerator
-<<<<<<< HEAD
-from inference_perf.config import read_config
-=======
 from inference_perf.utils import CustomTokenizer, ReportFile
->>>>>>> 10b5f747
 import asyncio
 import time
 
@@ -76,12 +66,6 @@
 def main_cli() -> None:
     config = read_config()
 
-<<<<<<< HEAD
-    # Define Model Server Client
-    model_server_client: ModelServerClient
-    if config.server.vllm is not None:
-        model_server_client = vLLMModelServerClient(config=config.server.vllm)
-=======
     # Define Metrics Client
     metrics_client: Optional[MetricsClient] = None
     if config.metrics:
@@ -97,48 +81,19 @@
     # Define Report Generator
     reportgen = ReportGenerator(metrics_client)
 
-    # Create tokenizer based on tokenizer config
-    tokenizer: Optional[CustomTokenizer] = None
-    if config.tokenizer and config.tokenizer.pretrained_model_name_or_path:
-        try:
-            tokenizer = CustomTokenizer(config.tokenizer)
-        except Exception as e:
-            raise Exception("Tokenizer initialization failed") from e
-
     # Define Model Server Client
     model_server_client: ModelServerClient
-    if config.server:
-        if config.server.type == ModelServerType.VLLM:
-            # The type error for vLLMModelServerClient's tokenizer argument indicates it expects CustomTokenizer, not Optional.
-            if tokenizer is None:
-                raise Exception(
-                    "vLLM client is configured, but it requires a custom tokenizer which was not provided or initialized successfully. "
-                    "Please ensure a valid tokenizer is configured in the 'tokenizer' section of your config file."
-                )
-            model_server_client = vLLMModelServerClient(
-                reportgen.get_metrics_collector(),
-                api_type=config.api,
-                uri=config.server.base_url,
-                model_name=config.server.model_name,
-                tokenizer=tokenizer,
-                ignore_eos=config.server.ignore_eos,
-            )
->>>>>>> 10b5f747
+    if config.server.vllm is not None:
+        model_server_client = vLLMModelServerClient(config=config.server.vllm)
     else:
         raise Exception("model server client config missing")
 
     # Define DataGenerator
     datagen: DataGenerator
     if config.data:
-<<<<<<< HEAD
-        # Common checks for generators that require a tokenizer
-        if config.data.type in [DataGenType.ShareGPT, DataGenType.Synthetic]:
-            if model_server_client.get_tokenizer() is None:
-=======
         # Common checks for generators that require a tokenizer / distribution
         if config.data.type in [DataGenType.ShareGPT, DataGenType.Synthetic, DataGenType.Random]:
-            if tokenizer is None:
->>>>>>> 10b5f747
+            if model_server_client.get_tokenizer() is None:
                 raise Exception(
                     f"{config.data.type.value} data generator requires a configured tokenizer. "
                     "Please ensure a valid tokenizer is configured in the 'tokenizer' section of your config file."
@@ -150,26 +105,14 @@
                 raise Exception(f"{config.data.type.value} data generator requires 'output_distribution' to be configured")
 
         if config.data.type == DataGenType.ShareGPT:
-<<<<<<< HEAD
             datagen = HFShareGPTDataGenerator(config.server.vllm.api, None, model_server_client.get_tokenizer())
 
         elif config.data.type == DataGenType.Synthetic:
-            if config.data.input_distribution is None:
-                raise Exception("SyntheticDataGenerator requires 'input_distribution' to be configured")
-
-            io_distribution = IODistribution(input=config.data.input_distribution)
-            datagen = SyntheticDataGenerator(
-                config.server.vllm.api, io_distribution=io_distribution, tokenizer=model_server_client.get_tokenizer()
-            )
-=======
-            datagen = HFShareGPTDataGenerator(config.api, None, tokenizer)
-        elif config.data.type == DataGenType.Synthetic:
             io_distribution = IODistribution(input=config.data.input_distribution, output=config.data.output_distribution)  # type: ignore
-            datagen = SyntheticDataGenerator(config.api, ioDistribution=io_distribution, tokenizer=tokenizer)
+            datagen = SyntheticDataGenerator(config.api, ioDistribution=io_distribution, tokenizer=model_server_client.get_tokenizer())
         elif config.data.type == DataGenType.Random:
             io_distribution = IODistribution(input=config.data.input_distribution, output=config.data.output_distribution)  # type: ignore
-            datagen = RandomDataGenerator(config.api, ioDistribution=io_distribution, tokenizer=tokenizer)
->>>>>>> 10b5f747
+            datagen = RandomDataGenerator(config.api, ioDistribution=io_distribution, tokenizer=model_server_client.get_tokenizer())
         else:
             datagen = MockDataGenerator(config.server.vllm.api)
     else:
