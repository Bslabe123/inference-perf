--- conflicted
+++ resolved
@@ -144,11 +144,8 @@
                 tokenizer=tokenizer,
                 ignore_eos=config.server.ignore_eos,
                 max_tcp_connections=config.load.worker_max_tcp_connections,
-<<<<<<< HEAD
                 additional_filters=config.metrics.prometheus.filters if config.metrics and config.metrics.prometheus else [],
-=======
                 api_key=config.server.api_key,
->>>>>>> 731ef2e4
             )
     else:
         raise Exception("model server client config missing")
