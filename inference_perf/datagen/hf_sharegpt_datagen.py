# Copyright 2025 The Kubernetes Authors.
#
# Licensed under the Apache License, Version 2.0 (the "License");
# you may not use this file except in compliance with the License.
# You may obtain a copy of the License at
#
# http://www.apache.org/licenses/LICENSE-2.0
#
# Unless required by applicable law or agreed to in writing, software
# distributed under the License is distributed on an "AS IS" BASIS,
# WITHOUT WARRANTIES OR CONDITIONS OF ANY KIND, either express or implied.
# See the License for the specific language governing permissions and
# limitations under the License.
<<<<<<< HEAD
from .base import ChatMessage, PromptGenerator, LlmChatCompletionPrompt, LlmCompletionPrompt, LlmPrompt
=======
from inference_perf.utils.custom_tokenizer import CustomTokenizer
from .base import DataGenerator, IODistribution, InferenceData, CompletionData, ChatCompletionData, ChatMessage, Optional
>>>>>>> 618320a6
from inference_perf.config import APIType
from typing import Generator, List
from datasets import load_dataset


<<<<<<< HEAD
class HFShareGPTDataGenerator(PromptGenerator):
    def __init__(self, apiType: APIType) -> None:
        super().__init__(apiType)
=======
class HFShareGPTDataGenerator(DataGenerator):
    def __init__(self, apiType: APIType, ioDistribution: Optional[IODistribution], tokenizer: CustomTokenizer) -> None:
        super().__init__(apiType, ioDistribution, tokenizer)
>>>>>>> 618320a6
        self.sharegpt_dataset = iter(
            load_dataset(
                "anon8231489123/ShareGPT_Vicuna_unfiltered",
                data_files="ShareGPT_V3_unfiltered_cleaned_split.json",
                streaming=True,
                split="train",
            )
        )
        self.min_num_turns = 2
        self.data_key = "conversations"
        self.role_key = "from"
        self.content_key = "value"
        # initialize data collection
        next(self.sharegpt_dataset)

    def get_supported_apis(self) -> List[APIType]:
        return [APIType.Chat, APIType.Completion]

    def generate_prompt(self) -> Generator[LlmPrompt, None, None]:
        if self.sharegpt_dataset is not None:
            while True:
                data = next(self.sharegpt_dataset)
                if (
                    data is None
                    or data[self.data_key] is None
                    or len(data[self.data_key]) < self.min_num_turns
                    or len(data[self.data_key]) == 0
                ):
                    continue

                if self.apiType == APIType.Completion:
                    try:
                        prompt = data[self.data_key][0].get(self.content_key)
                        if not prompt:
                            continue
                        yield LlmCompletionPrompt(prompt=prompt)
                    except (KeyError, TypeError) as e:
                        print(f"Skipping invalid completion data: {e}")
                        continue
                elif self.apiType == APIType.Chat:
                    yield LlmChatCompletionPrompt(
                        messages=[
                            ChatMessage(role=conversation[self.role_key], content=conversation[self.content_key])
                            for conversation in data[self.data_key]
                        ]
                    )
                else:
                    raise Exception("Unsupported API type")

    def is_io_distribution_supported(self) -> bool:
        return False<|MERGE_RESOLUTION|>--- conflicted
+++ resolved
@@ -11,26 +11,16 @@
 # WITHOUT WARRANTIES OR CONDITIONS OF ANY KIND, either express or implied.
 # See the License for the specific language governing permissions and
 # limitations under the License.
-<<<<<<< HEAD
-from .base import ChatMessage, PromptGenerator, LlmChatCompletionPrompt, LlmCompletionPrompt, LlmPrompt
-=======
 from inference_perf.utils.custom_tokenizer import CustomTokenizer
-from .base import DataGenerator, IODistribution, InferenceData, CompletionData, ChatCompletionData, ChatMessage, Optional
->>>>>>> 618320a6
+from .base import IODistribution, ChatMessage, PromptGenerator, LlmChatCompletionPrompt, LlmCompletionPrompt, LlmPrompt
 from inference_perf.config import APIType
 from typing import Generator, List
 from datasets import load_dataset
 
 
-<<<<<<< HEAD
-class HFShareGPTDataGenerator(PromptGenerator):
-    def __init__(self, apiType: APIType) -> None:
-        super().__init__(apiType)
-=======
 class HFShareGPTDataGenerator(DataGenerator):
     def __init__(self, apiType: APIType, ioDistribution: Optional[IODistribution], tokenizer: CustomTokenizer) -> None:
         super().__init__(apiType, ioDistribution, tokenizer)
->>>>>>> 618320a6
         self.sharegpt_dataset = iter(
             load_dataset(
                 "anon8231489123/ShareGPT_Vicuna_unfiltered",
