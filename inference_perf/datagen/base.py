# Copyright 2025 The Kubernetes Authors.
#
# Licensed under the Apache License, Version 2.0 (the "License");
# you may not use this file except in compliance with the License.
# You may obtain a copy of the License at
#
# http://www.apache.org/licenses/LICENSE-2.0
#
# Unless required by applicable law or agreed to in writing, software
# distributed under the License is distributed on an "AS IS" BASIS,
# WITHOUT WARRANTIES OR CONDITIONS OF ANY KIND, either express or implied.
# See the License for the specific language governing permissions and
# limitations under the License.
<<<<<<< HEAD
from aiohttp import ClientResponse
import aiohttp
import numpy as np
from pydantic import BaseModel
from inference_perf.config import APIType, PromptMetricsReportConfig
=======
from inference_perf.utils.custom_tokenizer import CustomTokenizer
from pydantic import BaseModel
from inference_perf.config import APIType, Distribution
>>>>>>> 618320a6
from abc import ABC, abstractmethod
from typing import Any, Generator, List, Optional

from inference_perf.metrics.base import Metric, MetricCollector
from inference_perf.utils.custom_tokenizer import CustomTokenizer


def safe_float(value: Any) -> float:
    try:
        return float(value)
    except (TypeError, ValueError):
        return 0


class PromptMetricsStatisticalSummary(BaseModel):
    mean: Optional[float]
    min: Optional[float]
    p10: Optional[float]
    p50: Optional[float]
    p90: Optional[float]
    max: Optional[float]


def summarize(items: List[float]) -> PromptMetricsStatisticalSummary:
    return (
        PromptMetricsStatisticalSummary(
            mean=float(np.mean(items)),
            min=float(np.min(items)),
            p10=float(np.percentile(items, 10)),
            p50=float(np.percentile(items, 50)),
            p90=float(np.percentile(items, 90)),
            max=float(np.max(items)),
        )
        if len(items) != 0
        else PromptMetricsStatisticalSummary(
            mean=None,
            min=None,
            p10=None,
            p50=None,
            p90=None,
            max=None,
        )
    )


class FailedResponseData(BaseModel):
    error_type: str
    error_msg: str


class ResponseData(BaseModel):
    info: dict[str, Any]
    error: Optional[FailedResponseData]


class ResponsesSummary(BaseModel):
    load_summary: dict[str, Any]
    successes: dict[str, Any]
    failures: dict[str, Any]


class LlmPrompt(ABC, BaseModel):
    @abstractmethod
    def to_payload(
        self, model_name: str, max_tokens: int
    ) -> dict[str, Any]:  # Defines the HTTP request body for this request type
        raise NotImplementedError

    @abstractmethod
    async def process_response(
        self, res: ClientResponse, tokenizer: CustomTokenizer
    ) -> ResponseData:  # Awaits the HTTP response and returns either a successful or failed response object once resolved
        raise NotImplementedError

    @abstractmethod
    def summarize_requests(
        self, responses: List["PromptMetric"]
    ) -> (
        ResponsesSummary
    ):  # Generates a summary report from all response metrics with distinct summaries for successes and failures
        raise NotImplementedError


class PromptMetric(Metric):
    """Tracks data for a request across its lifecycle"""

    start_time: float
    end_time: float
    request: LlmPrompt
    response: ResponseData

    async def to_report(self, duration: float) -> dict[str, Any]:
        return self.model_dump()


class LlmCompletionPrompt(LlmPrompt):
    prompt: str

    def to_payload(self, model_name: str, max_tokens: int) -> dict[str, Any]:
        return {
            "model": model_name,
            "prompt": self.prompt,
            "max_tokens": max_tokens,
        }

    async def process_response(self, res: aiohttp.ClientResponse, tokenizer: CustomTokenizer) -> ResponseData:
        content = await res.json()
        choices = content.get("choices", [])
        prompt_len = tokenizer.count_tokens(self.prompt)
        output_text = choices[0].get("text", "")
        output_len = tokenizer.count_tokens(output_text)
        return ResponseData(
            info={
                "prompt": self.prompt,
                "prompt_len": prompt_len,
                "output_text": output_text,
                "output_len": output_len,
            },
            error=None,
        )

    def summarize_requests(self, metrics: List[PromptMetric]) -> ResponsesSummary:
        all_successful: List[PromptMetric] = [x for x in metrics if x.response.error is None]
        all_failed: List[PromptMetric] = [x for x in metrics if x.response.error is not None]

        return ResponsesSummary(
            load_summary={
                "count": len(metrics),
                "time_per_request": summarize([(metric.end_time - metric.start_time) for metric in metrics]).model_dump(),
            },
            successes={
                "count": len(all_successful),
                "time_per_request": summarize([(metric.end_time - metric.start_time) for metric in metrics]).model_dump(),
                "prompt_len": summarize(
                    [safe_float(success.response.info.get("prompt_len")) for success in all_successful]
                ).model_dump(),
                "output_len": summarize(
                    [float(v) for success in all_successful if (v := success.response.info.get("output_len")) is not None]
                ).model_dump(),
                "per_token_latency": summarize(
                    [
                        ((metric.end_time - metric.start_time) / output_len) if output_len and output_len != 0 else 0
                        for metric in all_successful
                        for output_len in [safe_float(metric.response.info.get("output_len"))]
                    ]
                ).model_dump(),
            },
            failures={
                "count": len(all_failed),
                # need to filter to only the failures, currently dont do that, same for successes
                "time_per_request": summarize([(failed.end_time - failed.start_time) for failed in all_failed]).model_dump()
                if len(all_failed) != 0
                else None,
            },
        )


class ChatMessage(BaseModel):
    role: str
    content: str


class LlmChatCompletionPrompt(LlmPrompt):
    messages: List[ChatMessage]

    def to_payload(self, model_name: str, max_tokens: int) -> dict[str, Any]:
        return {
            "model": model_name,
            "messages": [{"role": m.role, "content": m.content} for m in self.messages],
            "max_tokens": max_tokens,
        }

    async def process_response(self, res: aiohttp.ClientResponse, tokenizer: CustomTokenizer) -> ResponseData:
        content = await res.json()
        choices = content.get("choices", [])
        output_text = choices[0].get("message", {}).get("content", "")
        output_len = tokenizer.count_tokens(output_text)
        return ResponseData(
            info={
                "output_text": output_text,
                "output_len": output_len,
            },
            error=None,
        )

    def summarize_requests(self, metrics: List[PromptMetric]) -> ResponsesSummary:
        all_successful: List[PromptMetric] = [x for x in metrics if x.response.error is None]
        all_failed: List[PromptMetric] = [x for x in metrics if x.response.error is not None]

<<<<<<< HEAD
        return ResponsesSummary(
            load_summary={
                "count": len(metrics),
                "time_per_request": summarize([(metric.end_time - metric.start_time) for metric in metrics]).model_dump(),
            },
            successes={
                "count": len(all_successful),
                "time_per_request": summarize(
                    [(successful.end_time - successful.start_time) for successful in all_successful]
                ).model_dump(),
                "output_len": summarize(
                    [
                        float(v)
                        for success in all_successful
                        if (v := safe_float(success.response.info.get("output_len"))) is not None
                    ]
                ).model_dump(),
                "per_token_latency": summarize(
                    [
                        (success.end_time - success.start_time) / success.response.output_len
                        if success.response.output_len != 0
                        else 0
                        for success in all_successful
                    ]
                ).model_dump(),
            },
            failures={
                "count": len(all_failed),
                "time_per_request": summarize([(failed.end_time - failed.start_time) for failed in all_failed]).model_dump(),
            },
        )

=======
class IODistribution(BaseModel):
    input: Distribution = Distribution()
    output: Distribution = Distribution()


class DataGenerator(ABC):
    """Abstract base class for data generators."""

    apiType: APIType
    ioDistribution: Optional[IODistribution]
    tokenizer: Optional[CustomTokenizer]
>>>>>>> 618320a6

class PromptMetricsCollector(MetricCollector[PromptMetric]):
    """Responsible for accumulating client request metrics and generating corresponding reports"""

    metrics: List[PromptMetric] = []

    def record_metric(self, metric: PromptMetric) -> None:
        self.metrics.append(metric)

    def list_metrics(self) -> List[PromptMetric]:
        return self.metrics

    async def to_report(self, report_config: PromptMetricsReportConfig, duration: float) -> dict[str, Any]:
        report: dict[str, Any] = {}
        if report_config.summary:
            request_metrics = self.list_metrics()
            if len(self.list_metrics()) != 0:
                report["summary"] = (
                    # Assumes all requests are of the same type
                    request_metrics[0].request.summarize_requests(request_metrics).model_dump()
                )
        if report_config.per_request:
            report["per_request"] = [metric.model_dump() for metric in self.list_metrics()]
        return report


class PromptGenerator(ABC):
    """Abstract base class for prompt generators."""

    apiType: APIType

    def __init__(
        self, apiType: APIType, ioDistribution: Optional[IODistribution], tokenizer: Optional[CustomTokenizer]
    ) -> None:
        if apiType not in self.get_supported_apis():
            raise Exception(f"Unsupported API type {apiType}")

        if ioDistribution is not None and not self.is_io_distribution_supported():
            raise Exception("IO distribution not supported for this data generator")

        if tokenizer is not None:
            self.tokenizer = tokenizer

        self.apiType = apiType
        self.ioDistribution = ioDistribution

    @abstractmethod
    def get_supported_apis(self) -> List[APIType]:
        raise NotImplementedError

    @abstractmethod
<<<<<<< HEAD
    def generate_prompt(self) -> Generator[LlmPrompt, None, None]:
=======
    def get_data(self) -> Generator[InferenceData, None, None]:
        raise NotImplementedError

    @abstractmethod
    def is_io_distribution_supported(self) -> bool:
>>>>>>> 618320a6
        raise NotImplementedError<|MERGE_RESOLUTION|>--- conflicted
+++ resolved
@@ -11,17 +11,14 @@
 # WITHOUT WARRANTIES OR CONDITIONS OF ANY KIND, either express or implied.
 # See the License for the specific language governing permissions and
 # limitations under the License.
-<<<<<<< HEAD
 from aiohttp import ClientResponse
 import aiohttp
 import numpy as np
 from pydantic import BaseModel
 from inference_perf.config import APIType, PromptMetricsReportConfig
-=======
 from inference_perf.utils.custom_tokenizer import CustomTokenizer
 from pydantic import BaseModel
 from inference_perf.config import APIType, Distribution
->>>>>>> 618320a6
 from abc import ABC, abstractmethod
 from typing import Any, Generator, List, Optional
 
@@ -211,7 +208,6 @@
         all_successful: List[PromptMetric] = [x for x in metrics if x.response.error is None]
         all_failed: List[PromptMetric] = [x for x in metrics if x.response.error is not None]
 
-<<<<<<< HEAD
         return ResponsesSummary(
             load_summary={
                 "count": len(metrics),
@@ -244,7 +240,6 @@
             },
         )
 
-=======
 class IODistribution(BaseModel):
     input: Distribution = Distribution()
     output: Distribution = Distribution()
@@ -256,7 +251,6 @@
     apiType: APIType
     ioDistribution: Optional[IODistribution]
     tokenizer: Optional[CustomTokenizer]
->>>>>>> 618320a6
 
 class PromptMetricsCollector(MetricCollector[PromptMetric]):
     """Responsible for accumulating client request metrics and generating corresponding reports"""
@@ -308,13 +302,9 @@
         raise NotImplementedError
 
     @abstractmethod
-<<<<<<< HEAD
     def generate_prompt(self) -> Generator[LlmPrompt, None, None]:
-=======
-    def get_data(self) -> Generator[InferenceData, None, None]:
         raise NotImplementedError
 
     @abstractmethod
     def is_io_distribution_supported(self) -> bool:
->>>>>>> 618320a6
         raise NotImplementedError