# Copyright 2025 The Kubernetes Authors.
#
# Licensed under the Apache License, Version 2.0 (the "License");
# you may not use this file except in compliance with the License.
# You may obtain a copy of the License at
#
# http://www.apache.org/licenses/LICENSE-2.0
#
# Unless required by applicable law or agreed to in writing, software
# distributed under the License is distributed on an "AS IS" BASIS,
# WITHOUT WARRANTIES OR CONDITIONS OF ANY KIND, either express or implied.
# See the License for the specific language governing permissions and
# limitations under the License.
from typing import Generator, List
from inference_perf.config import APIType, ApiConfig
from inference_perf.datagen.base import DataGenerator
from inference_perf.apis import InferenceAPIData, CompletionAPIData, ChatCompletionAPIData, ChatMessage


class MockDataGenerator(DataGenerator):
    def __init__(self, api_config: ApiConfig) -> None:
        super().__init__(api_config, ioDistribution=None, tokenizer=None)

    def get_supported_apis(self) -> List[APIType]:
        return [APIType.Completion, APIType.Chat]

    def get_data(self) -> Generator[InferenceAPIData, None, None]:
        i = 0
        while True:
            i += 1
<<<<<<< HEAD
            if self.api_config.type == APIType.Completion:
                yield LlmCompletionInferenceData(prompt="text" + str(i))
            elif self.api_config.type == APIType.Chat:
                yield LlmChatCompletionInferenceData(messages=[ChatMessage(role="user", content="text" + str(i))])
=======
            if self.apiType == APIType.Completion:
                yield CompletionAPIData(prompt="text" + str(i))
            elif self.apiType == APIType.Chat:
                yield ChatCompletionAPIData(messages=[ChatMessage(role="user", content="text" + str(i))])
>>>>>>> 10b5f747
            else:
                raise Exception("Unsupported API type")

    def is_io_distribution_supported(self) -> bool:
        return False<|MERGE_RESOLUTION|>--- conflicted
+++ resolved
@@ -28,17 +28,10 @@
         i = 0
         while True:
             i += 1
-<<<<<<< HEAD
             if self.api_config.type == APIType.Completion:
-                yield LlmCompletionInferenceData(prompt="text" + str(i))
+                yield CompletionAPIData(prompt="text" + str(i))
             elif self.api_config.type == APIType.Chat:
-                yield LlmChatCompletionInferenceData(messages=[ChatMessage(role="user", content="text" + str(i))])
-=======
-            if self.apiType == APIType.Completion:
-                yield CompletionAPIData(prompt="text" + str(i))
-            elif self.apiType == APIType.Chat:
                 yield ChatCompletionAPIData(messages=[ChatMessage(role="user", content="text" + str(i))])
->>>>>>> 10b5f747
             else:
                 raise Exception("Unsupported API type")
 
