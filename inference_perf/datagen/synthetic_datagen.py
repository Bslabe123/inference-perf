# Copyright 2025 The Kubernetes Authors.
#
# Licensed under the Apache License, Version 2.0 (the "License");
# you may not use this file except in compliance with the License.
# You may obtain a copy of the License at
#
# http://www.apache.org/licenses/LICENSE-2.0
#
# Unless required by applicable law or agreed to in writing, software
# distributed under the License is distributed on an "AS IS" BASIS,
# WITHOUT WARRANTIES OR CONDITIONS OF ANY KIND, either express or implied.
# See the License for the specific language governing permissions and
# limitations under the License.
from inference_perf.apis import InferenceAPIData, CompletionAPIData
from inference_perf.utils.custom_tokenizer import CustomTokenizer
from inference_perf.utils.distribution import generate_distribution
from .base import DataGenerator, IODistribution
from typing import Generator, List
<<<<<<< HEAD
from inference_perf.config import APIType, ApiConfig
from numpy.typing import NDArray
=======
from inference_perf.config import APIType
>>>>>>> 10b5f747


class SyntheticDataGenerator(DataGenerator):
    def __init__(self, api_config: ApiConfig, io_distribution: IODistribution, tokenizer: CustomTokenizer) -> None:
        super().__init__(api_config, io_distribution, tokenizer)

        if self.ioDistribution is None or self.tokenizer is None:
            raise ValueError("IODistribution and tokenizer are required for SyntheticDataGenerator")

        self.input_lengths = generate_distribution(
            self.ioDistribution.input.min,
            self.ioDistribution.input.max,
            self.ioDistribution.input.mean,
            self.ioDistribution.input.std_dev,
            self.ioDistribution.input.total_count,
        )
        self.output_lengths = generate_distribution(
            self.ioDistribution.output.min,
            self.ioDistribution.output.max,
            self.ioDistribution.output.mean,
            self.ioDistribution.output.std_dev,
            self.ioDistribution.output.total_count,
        )
        base_prompt = "Pick as many lines as you can from these poem lines:\n"
        self.token_ids = self.tokenizer.get_tokenizer().encode(base_prompt + self.get_sonnet_data())

    def get_supported_apis(self) -> List[APIType]:
        return [APIType.Completion]

    def is_io_distribution_supported(self) -> bool:
        return True

    def get_data(self) -> Generator[InferenceAPIData, None, None]:
        i = 0
        while True:
            if self.tokenizer is None:
                raise ValueError("Tokenizer is required for SyntheticDataGenerator")
<<<<<<< HEAD
            if self.api_config.type == APIType.Completion:
                yield LlmCompletionInferenceData(
=======
            if self.apiType == APIType.Completion:
                yield CompletionAPIData(
>>>>>>> 10b5f747
                    prompt=self.tokenizer.get_tokenizer().decode(self.token_ids[: self.input_lengths[i]]),
                    max_tokens=self.output_lengths[i],
                )
                i += 1
            else:
                raise Exception("Unsupported API type")

    # Hardcoded sonnet data that we can use for synthetic benchmarks.
    def get_sonnet_data(self) -> str:
        return """FROM fairest creatures we desire increase,
That thereby beauty's rose might never die,
But as the riper should by time decease,
His tender heir might bear his memory:
But thou, contracted to thine own bright eyes,
Feed'st thy light'st flame with self-substantial fuel,
Making a famine where abundance lies,
Thyself thy foe, to thy sweet self too cruel.
Thou that art now the world's fresh ornament
And only herald to the gaudy spring,
Within thine own bud buriest thy content
And, tender churl, makest waste in niggarding.
Pity the world, or else this glutton be,
To eat the world's due, by the grave and thee.
When forty winters shall beseige thy brow,
And dig deep trenches in thy beauty's field,
Thy youth's proud livery, so gazed on now,
Will be a tatter'd weed, of small worth held:
Then being ask'd where all thy beauty lies,
Where all the treasure of thy lusty days,
To say, within thine own deep-sunken eyes,
Were an all-eating shame and thriftless praise.
How much more praise deserved thy beauty's use,
If thou couldst answer 'This fair child of mine
Shall sum my count and make my old excuse,'
Proving his beauty by succession thine!
This were to be new made when thou art old,
And see thy blood warm when thou feel'st it cold.
Look in thy glass, and tell the face thou viewest
Now is the time that face should form another;
Whose fresh repair if now thou not renewest,
Thou dost beguile the world, unbless some mother.
For where is she so fair whose unear'd womb
Disdains the tillage of thy husbandry?
Or who is he so fond will be the tomb
Of his self-love, to stop posterity?
Thou art thy mother's glass, and she in thee
Calls back the lovely April of her prime:
So thou through windows of thine age shall see
Despite of wrinkles this thy golden time.
But if thou live, remember'd not to be,
Die single, and thine image dies with thee.
Unthrifty loveliness, why dost thou spend
Upon thyself thy beauty's legacy?
Nature's bequest gives nothing but doth lend,
And being frank she lends to those are free.
Then, beauteous niggard, why dost thou abuse
The bounteous largess given thee to give?
Profitless usurer, why dost thou use
So great a sum of sums, yet canst not live?
For having traffic with thyself alone,
Thou of thyself thy sweet self dost deceive.
Then how, when nature calls thee to be gone,
What acceptable audit canst thou leave?
Thy unused beauty must be tomb'd with thee,
Which, used, lives th' executor to be.
Those hours, that with gentle work did frame
The lovely gaze where every eye doth dwell,
Will play the tyrants to the very same
And that unfair which fairly doth excel:
For never-resting time leads summer on
To hideous winter and confounds him there;
Sap cheque'd with frost and lusty leaves quite gone,
Beauty o'ersnow'd and bareness every where:
Then, were not summer's distillation left,
A liquid prisoner pent in walls of glass,
Beauty's effect with beauty were bereft,
Nor it nor no remembrance what it was:
But flowers distill'd though they with winter meet,
Leese but their show; their substance still lives sweet.
Then let not winter's ragged hand deface
In thee thy summer, ere thou be distill'd:
Make sweet some vial; treasure thou some place
With beauty's treasure, ere it be self-kill'd.
That use is not forbidden usury,
Which happies those that pay the willing loan;
That's for thyself to breed another thee,
Or ten times happier, be it ten for one;
Ten times thyself were happier than thou art,
If ten of thine ten times refigured thee:
Then what could death do, if thou shouldst depart,
Leaving thee living in posterity?
Be not self-will'd, for thou art much too fair
To be death's conquest and make worms thine heir.
Lo! in the orient when the gracious light
Lifts up his burning head, each under eye
Doth homage to his new-appearing sight,
Serving with looks his sacred majesty;
And having climb'd the steep-up heavenly hill,
Resembling strong youth in his middle age,
yet mortal looks adore his beauty still,
Attending on his golden pilgrimage;
But when from highmost pitch, with weary car,
Like feeble age, he reeleth from the day,
The eyes, 'fore duteous, now converted are
From his low tract and look another way:
So thou, thyself out-going in thy noon,
Unlook'd on diest, unless thou get a son.
Music to hear, why hear'st thou music sadly?
Sweets with sweets war not, joy delights in joy.
Why lovest thou that which thou receivest not gladly,
Or else receivest with pleasure thine annoy?
If the true concord of well-tuned sounds,
By unions married, do offend thine ear,
They do but sweetly chide thee, who confounds
In singleness the parts that thou shouldst bear.
Mark how one string, sweet husband to another,
Strikes each in each by mutual ordering,
Resembling sire and child and happy mother
Who all in one, one pleasing note do sing:
Whose speechless song, being many, seeming one,
Sings this to thee: 'thou single wilt prove none.'
Is it for fear to wet a widow's eye
That thou consumest thyself in single life?
Ah! if thou issueless shalt hap to die.
The world will wail thee, like a makeless wife;
The world will be thy widow and still weep
That thou no form of thee hast left behind,
When every private widow well may keep
By children's eyes her husband's shape in mind.
Look, what an unthrift in the world doth spend
Shifts but his place, for still the world enjoys it;
But beauty's waste hath in the world an end,
And kept unused, the user so destroys it.
No love toward others in that bosom sits
That on himself such murderous shame commits.
For shame! deny that thou bear'st love to any,
Who for thyself art so unprovident.
Grant, if thou wilt, thou art beloved of many,
But that thou none lovest is most evident;
For thou art so possess'd with murderous hate
That 'gainst thyself thou stick'st not to conspire.
Seeking that beauteous roof to ruinate
Which to repair should be thy chief desire.
O, change thy thought, that I may change my mind!
Shall hate be fairer lodged than gentle love?
Be, as thy presence is, gracious and kind,
Or to thyself at least kind-hearted prove:
Make thee another self, for love of me,
That beauty still may live in thine or thee.
As fast as thou shalt wane, so fast thou growest
In one of thine, from that which thou departest;
And that fresh blood which youngly thou bestowest
Thou mayst call thine when thou from youth convertest.
Herein lives wisdom, beauty and increase:
Without this, folly, age and cold decay:
If all were minded so, the times should cease
And threescore year would make the world away.
Let those whom Nature hath not made for store,
Harsh featureless and rude, barrenly perish:
Look, whom she best endow'd she gave the more;
Which bounteous gift thou shouldst in bounty cherish:
She carved thee for her seal, and meant thereby
Thou shouldst print more, not let that copy die.
When I do count the clock that tells the time,
And see the brave day sunk in hideous night;
When I behold the violet past prime,
And sable curls all silver'd o'er with white;
When lofty trees I see barren of leaves
Which erst from heat did canopy the herd,
And summer's green all girded up in sheaves
Borne on the bier with white and bristly beard,
Then of thy beauty do I question make,
That thou among the wastes of time must go,
Since sweets and beauties do themselves forsake
And die as fast as they see others grow;
And nothing 'gainst Time's scythe can make defence
Save breed, to brave him when he takes thee hence.
O, that you were yourself! but, love, you are
No longer yours than you yourself here live:
Against this coming end you should prepare,
And your sweet semblance to some other give.
So should that beauty which you hold in lease
Find no determination: then you were
Yourself again after yourself's decease,
When your sweet issue your sweet form should bear.
Who lets so fair a house fall to decay,
Which husbandry in honour might uphold
Against the stormy gusts of winter's day
And barren rage of death's eternal cold?
O, none but unthrifts! Dear my love, you know
You had a father: let your son say so.
Not from the stars do I my judgment pluck;
And yet methinks I have astronomy,
But not to tell of good or evil luck,
Of plagues, of dearths, or seasons' quality;
Nor can I fortune to brief minutes tell,
Pointing to each his thunder, rain and wind,
Or say with princes if it shall go well,
By oft predict that I in heaven find:
But from thine eyes my knowledge I derive,
And, constant stars, in them I read such art
As truth and beauty shall together thrive,
If from thyself to store thou wouldst convert;
Or else of thee this I prognosticate:
Thy end is truth's and beauty's doom and date.
When I consider every thing that grows
Holds in perfection but a little moment,
That this huge stage presenteth nought but shows
Whereon the stars in secret influence comment;
When I perceive that men as plants increase,
Cheered and cheque'd even by the self-same sky,
Vaunt in their youthful sap, at height decrease,
And wear their brave state out of memory;
Then the conceit of this inconstant stay
Sets you most rich in youth before my sight,
Where wasteful Time debateth with Decay,
To change your day of youth to sullied night;
And all in war with Time for love of you,
As he takes from you, I engraft you new.
But wherefore do not you a mightier way
Make war upon this bloody tyrant, Time?
And fortify yourself in your decay
With means more blessed than my barren rhyme?
Now stand you on the top of happy hours,
And many maiden gardens yet unset
With virtuous wish would bear your living flowers,
Much liker than your painted counterfeit:
So should the lines of life that life repair,
Which this, Time's pencil, or my pupil pen,
Neither in inward worth nor outward fair,
Can make you live yourself in eyes of men.
To give away yourself keeps yourself still,
And you must live, drawn by your own sweet skill.
Who will believe my verse in time to come,
If it were fill'd with your most high deserts?
Though yet, heaven knows, it is but as a tomb
Which hides your life and shows not half your parts.
If I could write the beauty of your eyes
And in fresh numbers number all your graces,
The age to come would say 'This poet lies:
Such heavenly touches ne'er touch'd earthly faces.'
So should my papers yellow'd with their age
Be scorn'd like old men of less truth than tongue,
And your true rights be term'd a poet's rage
And stretched metre of an antique song:
But were some child of yours alive that time,
You should live twice; in it and in my rhyme.
Shall I compare thee to a summer's day?
Thou art more lovely and more temperate:
Rough winds do shake the darling buds of May,
And summer's lease hath all too short a date:
Sometime too hot the eye of heaven shines,
And often is his gold complexion dimm'd;
And every fair from fair sometime declines,
By chance or nature's changing course untrimm'd;
But thy eternal summer shall not fade
Nor lose possession of that fair thou owest;
Nor shall Death brag thou wander'st in his shade,
When in eternal lines to time thou growest:
So long as men can breathe or eyes can see,
So long lives this and this gives life to thee.
Devouring Time, blunt thou the lion's paws,
And make the earth devour her own sweet brood;
Pluck the keen teeth from the fierce tiger's jaws,
And burn the long-lived phoenix in her blood;
Make glad and sorry seasons as thou fleets,
And do whate'er thou wilt, swift-footed Time,
To the wide world and all her fading sweets;
But I forbid thee one most heinous crime:
O, carve not with thy hours my love's fair brow,
Nor draw no lines there with thine antique pen;
Him in thy course untainted do allow
For beauty's pattern to succeeding men.
Yet, do thy worst, old Time: despite thy wrong,
My love shall in my verse ever live young.
A woman's face with Nature's own hand painted
Hast thou, the master-mistress of my passion;
A woman's gentle heart, but not acquainted
With shifting change, as is false women's fashion;
An eye more bright than theirs, less false in rolling,
Gilding the object whereupon it gazeth;
A man in hue, all 'hues' in his controlling,
Much steals men's eyes and women's souls amazeth.
And for a woman wert thou first created;
Till Nature, as she wrought thee, fell a-doting,
And by addition me of thee defeated,
By adding one thing to my purpose nothing.
But since she prick'd thee out for women's pleasure,
Mine be thy love and thy love's use their treasure.
So is it not with me as with that Muse
Stirr'd by a painted beauty to his verse,
Who heaven itself for ornament doth use
And every fair with his fair doth rehearse
Making a couplement of proud compare,
With sun and moon, with earth and sea's rich gems,
With April's first-born flowers, and all things rare
That heaven's air in this huge rondure hems.
O' let me, true in love, but truly write,
And then believe me, my love is as fair
As any mother's child, though not so bright
As those gold candles fix'd in heaven's air:
Let them say more than like of hearsay well;
I will not praise that purpose not to sell.
My glass shall not persuade me I am old,
So long as youth and thou are of one date;
But when in thee time's furrows I behold,
Then look I death my days should expiate.
For all that beauty that doth cover thee
Is but the seemly raiment of my heart,
Which in thy breast doth live, as thine in me:
How can I then be elder than thou art?
O, therefore, love, be of thyself so wary
As I, not for myself, but for thee will;
Bearing thy heart, which I will keep so chary
As tender nurse her babe from faring ill.
Presume not on thy heart when mine is slain;
Thou gavest me thine, not to give back again.
As an unperfect actor on the stage
Who with his fear is put besides his part,
Or some fierce thing replete with too much rage,
Whose strength's abundance weakens his own heart.
So I, for fear of trust, forget to say
The perfect ceremony of love's rite,
And in mine own love's strength seem to decay,
O'ercharged with burden of mine own love's might.
O, let my books be then the eloquence
And dumb presagers of my speaking breast,
Who plead for love and look for recompense
More than that tongue that more hath more express'd.
O, learn to read what silent love hath writ:
To hear with eyes belongs to love's fine wit.
Mine eye hath play'd the painter and hath stell'd
Thy beauty's form in table of my heart;
My body is the frame wherein 'tis held,
And perspective it is the painter's art.
For through the painter must you see his skill,
To find where your true image pictured lies;
Which in my bosom's shop is hanging still,
That hath his windows glazed with thine eyes.
Now see what good turns eyes for eyes have done:
Mine eyes have drawn thy shape, and thine for me
Are windows to my breast, where-through the sun
Delights to peep, to gaze therein on thee;
Yet eyes this cunning want to grace their art;
They draw but what they see, know not the heart.
Let those who are in favour with their stars
Of public honour and proud titles boast,
Whilst I, whom fortune of such triumph bars,
Unlook'd for joy in that I honour most.
Great princes' favourites their fair leaves spread
But as the marigold at the sun's eye,
And in themselves their pride lies buried,
For at a frown they in their glory die.
The painful warrior famoused for fight,
After a thousand victories once foil'd,
Is from the book of honour razed quite,
And all the rest forgot for which he toil'd:
Then happy I, that love and am beloved
Where I may not remove nor be removed.
Lord of my love, to whom in vassalage
Thy merit hath my duty strongly knit,
To thee I send this written embassage,
To witness duty, not to show my wit:
Duty so great, which wit so poor as mine
May make seem bare, in wanting words to show it,
But that I hope some good conceit of thine
In thy soul's thought, all naked, will bestow it;
Till whatsoever star that guides my moving
Points on me graciously with fair aspect
And puts apparel on my tatter'd loving,
To show me worthy of thy sweet respect:
Then may I dare to boast how I do love thee;
Till then not show my head where thou mayst prove me.
Weary with toil, I haste me to my bed,
The dear repose for limbs with travel tired;
But then begins a journey in my head,
To work my mind, when body's work's expired:
For then my thoughts, from far where I abide,
Intend a zealous pilgrimage to thee,
And keep my drooping eyelids open wide,
Looking on darkness which the blind do see
Save that my soul's imaginary sight
Presents thy shadow to my sightless view,
Which, like a jewel hung in ghastly night,
Makes black night beauteous and her old face new.
Lo! thus, by day my limbs, by night my mind,
For thee and for myself no quiet find.
How can I then return in happy plight,
That am debarr'd the benefit of rest?
When day's oppression is not eased by night,
But day by night, and night by day, oppress'd?
And each, though enemies to either's reign,
Do in consent shake hands to torture me;
The one by toil, the other to complain
How far I toil, still farther off from thee.
I tell the day, to please them thou art bright
And dost him grace when clouds do blot the heaven:
So flatter I the swart-complexion'd night,
When sparkling stars twire not thou gild'st the even.
But day doth daily draw my sorrows longer
And night doth nightly make grief's strength seem stronger.
When, in disgrace with fortune and men's eyes,
I all alone beweep my outcast state
And trouble deal heaven with my bootless cries
And look upon myself and curse my fate,
Wishing me like to one more rich in hope,
Featured like him, like him with friends possess'd,
Desiring this man's art and that man's scope,
With what I most enjoy contented least;
Yet in these thoughts myself almost despising,
Haply I think on thee, and then my state,
Like to the lark at break of day arising
From sullen earth, sings hymns at heaven's gate;
For thy sweet love remember'd such wealth brings
That then I scorn to change my state with kings.
When to the sessions of sweet silent thought
I summon up remembrance of things past,
I sigh the lack of many a thing I sought,
And with old woes new wail my dear time's waste:
Then can I drown an eye, unused to flow,
For precious friends hid in death's dateless night,
And weep afresh love's long since cancell'd woe,
And moan the expense of many a vanish'd sight:
Then can I grieve at grievances foregone,
And heavily from woe to woe tell o'er
The sad account of fore-bemoaned moan,
Which I new pay as if not paid before.
But if the while I think on thee, dear friend,
All losses are restored and sorrows end.
Thy bosom is endeared with all hearts,
Which I by lacking have supposed dead,
And there reigns love and all love's loving parts,
And all those friends which I thought buried.
How many a holy and obsequious tear
Hath dear religious love stol'n from mine eye
As interest of the dead, which now appear
But things removed that hidden in thee lie!
Thou art the grave where buried love doth live,
Hung with the trophies of my lovers gone,
Who all their parts of me to thee did give;
That due of many now is thine alone:
Their images I loved I view in thee,
And thou, all they, hast all the all of me.
If thou survive my well-contented day,
When that churl Death my bones with dust shall cover,
And shalt by fortune once more re-survey
These poor rude lines of thy deceased lover,
Compare them with the bettering of the time,
And though they be outstripp'd by every pen,
Reserve them for my love, not for their rhyme,
Exceeded by the height of happier men.
O, then vouchsafe me but this loving thought:
'Had my friend's Muse grown with this growing age,
A dearer birth than this his love had brought,
To march in ranks of better equipage:
But since he died and poets better prove,
Theirs for their style I'll read, his for his love.'
Full many a glorious morning have I seen
Flatter the mountain-tops with sovereign eye,
Kissing with golden face the meadows green,
Gilding pale streams with heavenly alchemy;
Anon permit the basest clouds to ride
With ugly rack on his celestial face,
And from the forlorn world his visage hide,
Stealing unseen to west with this disgrace:
Even so my sun one early morn did shine
With all triumphant splendor on my brow;
But out, alack! he was but one hour mine;
The region cloud hath mask'd him from me now.
Yet him for this my love no whit disdaineth;
Suns of the world may stain when heaven's sun staineth.
Why didst thou promise such a beauteous day,
And make me travel forth without my cloak,
To let base clouds o'ertake me in my way,
Hiding thy bravery in their rotten smoke?
'Tis not enough that through the cloud thou break,
To dry the rain on my storm-beaten face,
For no man well of such a salve can speak
That heals the wound and cures not the disgrace:
Nor can thy shame give physic to my grief;
Though thou repent, yet I have still the loss:
The offender's sorrow lends but weak relief
To him that bears the strong offence's cross.
Ah! but those tears are pearl which thy love sheds,
And they are rich and ransom all ill deeds.
No more be grieved at that which thou hast done:
Roses have thorns, and silver fountains mud;
Clouds and eclipses stain both moon and sun,
And loathsome canker lives in sweetest bud.
All men make faults, and even I in this,
Authorizing thy trespass with compare,
Myself corrupting, salving thy amiss,
Excusing thy sins more than thy sins are;
For to thy sensual fault I bring in sense--
Thy adverse party is thy advocate--
And 'gainst myself a lawful plea commence:
Such civil war is in my love and hate
That I an accessary needs must be
To that sweet thief which sourly robs from me.
Let me confess that we two must be twain,
Although our undivided loves are one:
So shall those blots that do with me remain
Without thy help by me be borne alone.
In our two loves there is but one respect,
Though in our lives a separable spite,
Which though it alter not love's sole effect,
Yet doth it steal sweet hours from love's delight.
I may not evermore acknowledge thee,
Lest my bewailed guilt should do thee shame,
Nor thou with public kindness honour me,
Unless thou take that honour from thy name:
But do not so; I love thee in such sort
As, thou being mine, mine is thy good report.
As a decrepit father takes delight
To see his active child do deeds of youth,
So I, made lame by fortune's dearest spite,
Take all my comfort of thy worth and truth.
For whether beauty, birth, or wealth, or wit,
Or any of these all, or all, or more,
Entitled in thy parts do crowned sit,
I make my love engrafted to this store:
So then I am not lame, poor, nor despised,
Whilst that this shadow doth such substance give
That I in thy abundance am sufficed
And by a part of all thy glory live.
Look, what is best, that best I wish in thee:
This wish I have; then ten times happy me!"""<|MERGE_RESOLUTION|>--- conflicted
+++ resolved
@@ -16,12 +16,7 @@
 from inference_perf.utils.distribution import generate_distribution
 from .base import DataGenerator, IODistribution
 from typing import Generator, List
-<<<<<<< HEAD
-from inference_perf.config import APIType, ApiConfig
-from numpy.typing import NDArray
-=======
 from inference_perf.config import APIType
->>>>>>> 10b5f747
 
 
 class SyntheticDataGenerator(DataGenerator):
@@ -59,13 +54,8 @@
         while True:
             if self.tokenizer is None:
                 raise ValueError("Tokenizer is required for SyntheticDataGenerator")
-<<<<<<< HEAD
-            if self.api_config.type == APIType.Completion:
-                yield LlmCompletionInferenceData(
-=======
             if self.apiType == APIType.Completion:
                 yield CompletionAPIData(
->>>>>>> 10b5f747
                     prompt=self.tokenizer.get_tokenizer().decode(self.token_ids[: self.input_lengths[i]]),
                     max_tokens=self.output_lengths[i],
                 )
