--- conflicted
+++ resolved
@@ -11,11 +11,7 @@
 # WITHOUT WARRANTIES OR CONDITIONS OF ANY KIND, either express or implied.
 # See the License for the specific language governing permissions and
 # limitations under the License.
-<<<<<<< HEAD
 import asyncio
-=======
-import itertools
->>>>>>> 55c6d693
 import logging
 import random
 from inference_perf.apis import InferenceAPIData, CompletionAPIData
@@ -40,17 +36,10 @@
             # depending on whether the dataset is a single file or a directory, we need to load it differently
             # TODO: add support for other file types
             if os.path.isfile(config.path) and config.path.endswith(".json"):
-<<<<<<< HEAD
                 dataset = iter(load_dataset("json", data_files=config.path, streaming=True, split="train"))
             elif os.path.isdir(config.path):
                 json_files = [f for f in os.listdir(config.path) if f.endswith(".json")]
                 dataset = iter(load_dataset("json", data_files=json_files, streaming=True, split="train"))
-=======
-                self.cnn_dailymail_dataset = itertools.cycle(load_dataset("json", data_files=config.path, streaming=True, split="train"))
-            elif os.path.isdir(config.path):
-                json_files = [f for f in os.listdir(config.path) if f.endswith(".json")]
-                self.cnn_dailymail_dataset = itertools.cycle(load_dataset("json", data_files=json_files, streaming=True, split="train"))
->>>>>>> 55c6d693
             else:
                 raise ValueError(f"Invalid dataset path: {config.path}")
         else:
